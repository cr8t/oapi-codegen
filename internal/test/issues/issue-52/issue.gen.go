// Package issue_52 provides primitives to interact with the openapi HTTP API.
//
// Code generated by github.com/deepmap/oapi-codegen version (devel) DO NOT EDIT.
package issue_52

import (
	"bytes"
	"compress/gzip"
	"context"
	"encoding/base64"
	"encoding/json"
	"fmt"
	"io/ioutil"
	"net/http"
	"net/url"
	"path"
	"strings"

	"github.com/getkin/kin-openapi/openapi3"
	"github.com/labstack/echo/v4"
)

// ArrayValue defines model for ArrayValue.
type ArrayValue = []Value

// Document defines model for Document.
type Document struct {
	Fields *map[string]Value `json:"fields,omitempty"`
}

// Value defines model for Value.
type Value struct {
	ArrayValue  *ArrayValue `json:"arrayValue,omitempty"`
	StringValue *string     `json:"stringValue,omitempty"`
}

<<<<<<< HEAD
// Getter for additional properties for Document_Fields. Returns the specified
// element and whether it was found
func (a Document_Fields) Get(fieldName string) (value Value, found bool) {
	if a.AdditionalProperties != nil {
		value, found = a.AdditionalProperties[fieldName]
	}
	return
}

// Setter for additional properties for Document_Fields
func (a *Document_Fields) Set(fieldName string, value Value) {
	if a.AdditionalProperties == nil {
		a.AdditionalProperties = make(map[string]Value)
	}
	a.AdditionalProperties[fieldName] = value
}

// Override default JSON handling for Document_Fields to handle AdditionalProperties
func (a *Document_Fields) UnmarshalJSON(b []byte) error {
	object := make(map[string]json.RawMessage)
	err := json.Unmarshal(b, &object)
	if err != nil {
		return err
	}

	if len(object) != 0 {
		a.AdditionalProperties = make(map[string]Value)
		for fieldName, fieldBuf := range object {
			var fieldVal Value
			err := json.Unmarshal(fieldBuf, &fieldVal)
			if err != nil {
				return fmt.Errorf("error unmarshaling field %s: %w", fieldName, err)
			}
			a.AdditionalProperties[fieldName] = fieldVal
		}
	}
	return nil
}

// Override default JSON handling for Document_Fields to handle AdditionalProperties
func (a Document_Fields) MarshalJSON() ([]byte, error) {
	var err error
	object := make(map[string]json.RawMessage)

	for fieldName, field := range a.AdditionalProperties {
		object[fieldName], err = json.Marshal(field)
		if err != nil {
			return nil, fmt.Errorf("error marshaling '%s': %w", fieldName, err)
		}
	}
	return json.Marshal(object)
}

=======
>>>>>>> 4fbbede8
// RequestEditorFn  is the function signature for the RequestEditor callback function
type RequestEditorFn func(ctx context.Context, req *http.Request) error

// Doer performs HTTP requests.
//
// The standard http.Client implements this interface.
type HttpRequestDoer interface {
	Do(req *http.Request) (*http.Response, error)
}

// Client which conforms to the OpenAPI3 specification for this service.
type Client struct {
	// The endpoint of the server conforming to this interface, with scheme,
	// https://api.deepmap.com for example. This can contain a path relative
	// to the server, such as https://api.deepmap.com/dev-test, and all the
	// paths in the swagger spec will be appended to the server.
	Server string

	// Doer for performing requests, typically a *http.Client with any
	// customized settings, such as certificate chains.
	Client HttpRequestDoer

	// A list of callbacks for modifying requests which are generated before sending over
	// the network.
	RequestEditors []RequestEditorFn
}

// ClientOption allows setting custom parameters during construction
type ClientOption func(*Client) error

// Creates a new Client, with reasonable defaults
func NewClient(server string, opts ...ClientOption) (*Client, error) {
	// create a client with sane default values
	client := Client{
		Server: server,
	}
	// mutate client and add all optional params
	for _, o := range opts {
		if err := o(&client); err != nil {
			return nil, err
		}
	}
	// ensure the server URL always has a trailing slash
	if !strings.HasSuffix(client.Server, "/") {
		client.Server += "/"
	}
	// create httpClient, if not already present
	if client.Client == nil {
		client.Client = &http.Client{}
	}
	return &client, nil
}

// WithHTTPClient allows overriding the default Doer, which is
// automatically created using http.Client. This is useful for tests.
func WithHTTPClient(doer HttpRequestDoer) ClientOption {
	return func(c *Client) error {
		c.Client = doer
		return nil
	}
}

// WithRequestEditorFn allows setting up a callback function, which will be
// called right before sending the request. This can be used to mutate the request.
func WithRequestEditorFn(fn RequestEditorFn) ClientOption {
	return func(c *Client) error {
		c.RequestEditors = append(c.RequestEditors, fn)
		return nil
	}
}

// The interface specification for the client above.
type ClientInterface interface {
	// ExampleGet request
	ExampleGet(ctx context.Context, reqEditors ...RequestEditorFn) (*http.Response, error)
}

func (c *Client) ExampleGet(ctx context.Context, reqEditors ...RequestEditorFn) (*http.Response, error) {
	req, err := NewExampleGetRequest(c.Server)
	if err != nil {
		return nil, err
	}
	req = req.WithContext(ctx)
	if err := c.applyEditors(ctx, req, reqEditors); err != nil {
		return nil, err
	}
	return c.Client.Do(req)
}

// NewExampleGetRequest generates requests for ExampleGet
func NewExampleGetRequest(server string) (*http.Request, error) {
	var err error

	serverURL, err := url.Parse(server)
	if err != nil {
		return nil, err
	}

	operationPath := fmt.Sprintf("/example")
	if operationPath[0] == '/' {
		operationPath = "." + operationPath
	}

	queryURL, err := serverURL.Parse(operationPath)
	if err != nil {
		return nil, err
	}

	req, err := http.NewRequest("GET", queryURL.String(), nil)
	if err != nil {
		return nil, err
	}

	return req, nil
}

func (c *Client) applyEditors(ctx context.Context, req *http.Request, additionalEditors []RequestEditorFn) error {
	for _, r := range c.RequestEditors {
		if err := r(ctx, req); err != nil {
			return err
		}
	}
	for _, r := range additionalEditors {
		if err := r(ctx, req); err != nil {
			return err
		}
	}
	return nil
}

// ClientWithResponses builds on ClientInterface to offer response payloads
type ClientWithResponses struct {
	ClientInterface
}

// NewClientWithResponses creates a new ClientWithResponses, which wraps
// Client with return type handling
func NewClientWithResponses(server string, opts ...ClientOption) (*ClientWithResponses, error) {
	client, err := NewClient(server, opts...)
	if err != nil {
		return nil, err
	}
	return &ClientWithResponses{client}, nil
}

// WithBaseURL overrides the baseURL.
func WithBaseURL(baseURL string) ClientOption {
	return func(c *Client) error {
		newBaseURL, err := url.Parse(baseURL)
		if err != nil {
			return err
		}
		c.Server = newBaseURL.String()
		return nil
	}
}

// ClientWithResponsesInterface is the interface specification for the client with responses above.
type ClientWithResponsesInterface interface {
	// ExampleGet request
	ExampleGetWithResponse(ctx context.Context, reqEditors ...RequestEditorFn) (*ExampleGetResponse, error)
}

type ExampleGetResponse struct {
	Body         []byte
	HTTPResponse *http.Response
	JSON200      *Document
}

// Status returns HTTPResponse.Status
func (r ExampleGetResponse) Status() string {
	if r.HTTPResponse != nil {
		return r.HTTPResponse.Status
	}
	return http.StatusText(0)
}

// StatusCode returns HTTPResponse.StatusCode
func (r ExampleGetResponse) StatusCode() int {
	if r.HTTPResponse != nil {
		return r.HTTPResponse.StatusCode
	}
	return 0
}

// ExampleGetWithResponse request returning *ExampleGetResponse
func (c *ClientWithResponses) ExampleGetWithResponse(ctx context.Context, reqEditors ...RequestEditorFn) (*ExampleGetResponse, error) {
	rsp, err := c.ExampleGet(ctx, reqEditors...)
	if err != nil {
		return nil, err
	}
	return ParseExampleGetResponse(rsp)
}

// ParseExampleGetResponse parses an HTTP response from a ExampleGetWithResponse call
func ParseExampleGetResponse(rsp *http.Response) (*ExampleGetResponse, error) {
	bodyBytes, err := ioutil.ReadAll(rsp.Body)
	defer func() { _ = rsp.Body.Close() }()
	if err != nil {
		return nil, err
	}

	response := &ExampleGetResponse{
		Body:         bodyBytes,
		HTTPResponse: rsp,
	}

	switch {
	case strings.Contains(rsp.Header.Get("Content-Type"), "json") && rsp.StatusCode == 200:
		var dest Document
		if err := json.Unmarshal(bodyBytes, &dest); err != nil {
			return nil, err
		}
		response.JSON200 = &dest

	}

	return response, nil
}

// ServerInterface represents all server handlers.
type ServerInterface interface {

	// (GET /example)
	ExampleGet(ctx echo.Context) error
}

// ServerInterfaceWrapper converts echo contexts to parameters.
type ServerInterfaceWrapper struct {
	Handler ServerInterface
}

// ExampleGet converts echo context to params.
func (w *ServerInterfaceWrapper) ExampleGet(ctx echo.Context) error {
	var err error

	// Invoke the callback with all the unmarshalled arguments
	err = w.Handler.ExampleGet(ctx)
	return err
}

// This is a simple interface which specifies echo.Route addition functions which
// are present on both echo.Echo and echo.Group, since we want to allow using
// either of them for path registration
type EchoRouter interface {
	CONNECT(path string, h echo.HandlerFunc, m ...echo.MiddlewareFunc) *echo.Route
	DELETE(path string, h echo.HandlerFunc, m ...echo.MiddlewareFunc) *echo.Route
	GET(path string, h echo.HandlerFunc, m ...echo.MiddlewareFunc) *echo.Route
	HEAD(path string, h echo.HandlerFunc, m ...echo.MiddlewareFunc) *echo.Route
	OPTIONS(path string, h echo.HandlerFunc, m ...echo.MiddlewareFunc) *echo.Route
	PATCH(path string, h echo.HandlerFunc, m ...echo.MiddlewareFunc) *echo.Route
	POST(path string, h echo.HandlerFunc, m ...echo.MiddlewareFunc) *echo.Route
	PUT(path string, h echo.HandlerFunc, m ...echo.MiddlewareFunc) *echo.Route
	TRACE(path string, h echo.HandlerFunc, m ...echo.MiddlewareFunc) *echo.Route
}

// RegisterHandlers adds each server route to the EchoRouter.
func RegisterHandlers(router EchoRouter, si ServerInterface) {
	RegisterHandlersWithBaseURL(router, si, "")
}

// Registers handlers, and prepends BaseURL to the paths, so that the paths
// can be served under a prefix.
func RegisterHandlersWithBaseURL(router EchoRouter, si ServerInterface, baseURL string) {

	wrapper := ServerInterfaceWrapper{
		Handler: si,
	}

	router.GET(baseURL+"/example", wrapper.ExampleGet)

}

// Base64 encoded, gzipped, json marshaled Swagger object
var swaggerSpec = []string{

	"H4sIAAAAAAAC/5RSwU7rMBD8lWjfO0ZJXt/NNyQQQgjBiROXxd42Lo5t2ZuKqsq/o3XaQgQCcYo92Zmd",
	"He8BdBhi8OQ5gzpA1j0NWI4XKeH+Ed1IcrNMQ4H/JlqDgj/tO7E9stq5eqqB95FAAYqE3C+DHgfyLAIx",
	"hUiJLRW5tSVnygmNsWyDR/ewqPhNw/C8Jc0wfUZqOI+yNICLMb9r9iGQqYbMyfrNmXhsN6NfGRDI+nWQ",
	"YkNZJxtlWlBwhy9U5TFRxT1ylUiPKdsdVaKQK0xU9eiNI1PN1t3+yUMNbNlJB3rFITqCGnaU8qzZNV3z",
	"T2yGSB6jBQX/m65ZQQ0RuS+TtyeiOsCGytuIOoqtGwMKrub/18RQQ6Icg89zaKuuk48Ono+vijE6qwu3",
	"3WbxcFqmn2I970aJaBnN/a2g0zS9BQAA//+hEzLlqAIAAA==",
}

// GetSwagger returns the content of the embedded swagger specification file
// or error if failed to decode
func decodeSpec() ([]byte, error) {
	zipped, err := base64.StdEncoding.DecodeString(strings.Join(swaggerSpec, ""))
	if err != nil {
		return nil, fmt.Errorf("error base64 decoding spec: %s", err)
	}
	zr, err := gzip.NewReader(bytes.NewReader(zipped))
	if err != nil {
		return nil, fmt.Errorf("error decompressing spec: %s", err)
	}
	var buf bytes.Buffer
	_, err = buf.ReadFrom(zr)
	if err != nil {
		return nil, fmt.Errorf("error decompressing spec: %s", err)
	}

	return buf.Bytes(), nil
}

var rawSpec = decodeSpecCached()

// a naive cached of a decoded swagger spec
func decodeSpecCached() func() ([]byte, error) {
	data, err := decodeSpec()
	return func() ([]byte, error) {
		return data, err
	}
}

// Constructs a synthetic filesystem for resolving external references when loading openapi specifications.
func PathToRawSpec(pathToFile string) map[string]func() ([]byte, error) {
	var res = make(map[string]func() ([]byte, error))
	if len(pathToFile) > 0 {
		res[pathToFile] = rawSpec
	}

	return res
}

// GetSwagger returns the Swagger specification corresponding to the generated code
// in this file. The external references of Swagger specification are resolved.
// The logic of resolving external references is tightly connected to "import-mapping" feature.
// Externally referenced files must be embedded in the corresponding golang packages.
// Urls can be supported but this task was out of the scope.
func GetSwagger() (swagger *openapi3.T, err error) {
	var resolvePath = PathToRawSpec("")

	loader := openapi3.NewLoader()
	loader.IsExternalRefsAllowed = true
	loader.ReadFromURIFunc = func(loader *openapi3.Loader, url *url.URL) ([]byte, error) {
		var pathToFile = url.String()
		pathToFile = path.Clean(pathToFile)
		getSpec, ok := resolvePath[pathToFile]
		if !ok {
			err1 := fmt.Errorf("path not found: %s", pathToFile)
			return nil, err1
		}
		return getSpec()
	}
	var specData []byte
	specData, err = rawSpec()
	if err != nil {
		return
	}
	swagger, err = loader.LoadFromData(specData)
	if err != nil {
		return
	}
	return
}<|MERGE_RESOLUTION|>--- conflicted
+++ resolved
@@ -34,62 +34,6 @@
 	StringValue *string     `json:"stringValue,omitempty"`
 }
 
-<<<<<<< HEAD
-// Getter for additional properties for Document_Fields. Returns the specified
-// element and whether it was found
-func (a Document_Fields) Get(fieldName string) (value Value, found bool) {
-	if a.AdditionalProperties != nil {
-		value, found = a.AdditionalProperties[fieldName]
-	}
-	return
-}
-
-// Setter for additional properties for Document_Fields
-func (a *Document_Fields) Set(fieldName string, value Value) {
-	if a.AdditionalProperties == nil {
-		a.AdditionalProperties = make(map[string]Value)
-	}
-	a.AdditionalProperties[fieldName] = value
-}
-
-// Override default JSON handling for Document_Fields to handle AdditionalProperties
-func (a *Document_Fields) UnmarshalJSON(b []byte) error {
-	object := make(map[string]json.RawMessage)
-	err := json.Unmarshal(b, &object)
-	if err != nil {
-		return err
-	}
-
-	if len(object) != 0 {
-		a.AdditionalProperties = make(map[string]Value)
-		for fieldName, fieldBuf := range object {
-			var fieldVal Value
-			err := json.Unmarshal(fieldBuf, &fieldVal)
-			if err != nil {
-				return fmt.Errorf("error unmarshaling field %s: %w", fieldName, err)
-			}
-			a.AdditionalProperties[fieldName] = fieldVal
-		}
-	}
-	return nil
-}
-
-// Override default JSON handling for Document_Fields to handle AdditionalProperties
-func (a Document_Fields) MarshalJSON() ([]byte, error) {
-	var err error
-	object := make(map[string]json.RawMessage)
-
-	for fieldName, field := range a.AdditionalProperties {
-		object[fieldName], err = json.Marshal(field)
-		if err != nil {
-			return nil, fmt.Errorf("error marshaling '%s': %w", fieldName, err)
-		}
-	}
-	return json.Marshal(object)
-}
-
-=======
->>>>>>> 4fbbede8
 // RequestEditorFn  is the function signature for the RequestEditor callback function
 type RequestEditorFn func(ctx context.Context, req *http.Request) error
 
